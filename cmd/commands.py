"""Kickoff Project: cmd / commands.py

This module sets up various CLI commands that the user can use to interact with our application. 
It simply parses user commands and ensures that inputs are acceptable and delegates the actual functionality 
to other functions / classes.

This file is Copyright (c) 2023 Ram Raghav Sharma, Harshith Latchupatula, Vikram Makkar and Muhammad Ibrahim.
"""

import cmd.output as io
import cmd.errors as errors
from typing import Optional
import typer

from utils import constants, data
from controllers import basic, records, optimization

league = data.load_csv_files()
constants = constants.Constants()
app = typer.Typer(help=constants.retrieve("HELP_COMMAND_INTRO"))


@app.command()
def winrate(
    team: str = typer.Option(...), season: Optional[str] = typer.Option(default=None, help="ex. 2009-10")
) -> None:
    """Outputs the winrate percent of the specified team.
    If season is specified, the winrate will be calculated only for the season.

    Preconditions
        - team is a valid team
        - season is in the format '20XX-XX' between 2009-10 and 2018-19
        - If season is specified, team must have played a match in the season
    """
    errors.validate_team(league, team)
    if season is not None:
        errors.validate_season(season)
        errors.validate_team_in_season(league, team, season)
    winrate_percent = round(basic.overall_winrate(league, team, season), 2)

    if season is None:
        display_str = f"{team}'s winrate across all Premier League seasons is {winrate_percent}%."
    else:
        display_str = f"{team}'s winrate in the {season} season is {winrate_percent}%."

    io.info(message=display_str, color="dodger_blue1")


@app.command()
def streaks(
    season: str = typer.Option(..., help="ex. 2009-10"),
    topx: int = typer.Option(default=4, help="Enter the top x values to output"),
) -> None:
    """Outputs the longest win streaks statistic for the specified season.

    Preconditions:
        - season is in the format '20XX-XX' between 2009-10 and 2018-19
        - 0 < topx <= 20
    """
    errors.validate_season(season)
    errors.validate_topx(topx, 20)

    highest_streaks = records.highest_win_streaks(league, season, topx)
    io.table(
        title=f"Highest Win Streaks in the {season} Premier League",
        headers=["Team", "Streak Length"],
        colors=["cyan", "magenta"],
        data=highest_streaks,
        width=70,
    )


@app.command()
def goals(
    season: str = typer.Option(default=None, help="ex. 2009-10"),
    topx: int = typer.Option(default=4, help="Enter the top x values to output"),
) -> None:
    """Outputs the winrate statistic for the specified team & season.
    If no arguments are found, the statistic will be calculated for all teams and seasons.

    Preconditions
        - team is a valid team
        - season is in the format '20XX-XX' between 2009-10 and 2018-19
        - topx > 0
        - season is not None and topx <= 100
        - season is None and topx <= 20
    """
    if season is not None:
        errors.validate_season(season)
        errors.validate_topx(topx, 20)
    else:
        errors.validate_topx(topx, 100)

    most_goals = records.most_goals_scored(league, season, topx)
    if season is None:
        title = "Most Goals Scored in the Premier League"
    else:
        title = f"Most Goals Scored in the {season} Premier League"
    io.table(
        title=title, headers=["Team", "Most Goals In a Game"], colors=["cyan", "magenta"], data=most_goals, width=70
    )


@app.command()
<<<<<<< HEAD
def improvement(
    season: str = typer.Option(..., help="ex. 2009-10"),
    topx: int = typer.Option(default=4, help="Enter the top x values to output"),
) -> None:
    """Output the topx most improved teams in the season.

    Preconditions
        - season is in the format '20XX-XX' between 2009-10 and 2018-19
    """
    errors.validate_season(season)
    errors.validate_topx(topx, 20)

    most_improved = records.most_improved_teams(league, season, topx)
    title = f"Most Improved Teams in the {season} Premier League"
    io.table(
        title=title,
        headers=["Team", "Lowest Win (%)", "Final Winrate (%)", "Winrate Improvement (%)"],
        colors=["cyan", "magenta", "cyan", "magenta"],
        data=most_improved,
        width=80
=======
def optimalfouls(
    team: str = typer.Option(default=None),
    topx: int = typer.Option(default=4, help="Enter the top x values to output"),
) -> None:
    """Outputs the optimal fouls for the provided team.

    Preconditions
        - team is a valid team
        - season is in the format '20XX-XX' between 2009-10 and 2018-19
        - 0 < topx <= 7
    """
    if team is not None:
        errors.validate_team(league, team)
    errors.validate_topx(topx, 7)
    optimal_fouls = optimization.calculate_optimal_fouls(league, team, topx)

    if team is None:
        title = "Optimal Foul Ranges for all Premier League Teams"
    else:
        title = f"Optimal Foul Ranges for {team}"
    io.table(
        title=title,
        headers=["Foul Range", "Number of Wins Recorded", "Percent of Total Decade Wins"],
        colors=["cyan", "magenta", "green"],
        data=optimal_fouls,
        width=90,
>>>>>>> 2a8f4f1a
    )


if __name__ == "__main__":
    import python_ta

    python_ta.check_all(
        config={
            "extra-imports": ["typer", "utils.constants"],
            "allowed-io": [],
            "max-line-length": 120,
        }
    )<|MERGE_RESOLUTION|>--- conflicted
+++ resolved
@@ -102,7 +102,6 @@
 
 
 @app.command()
-<<<<<<< HEAD
 def improvement(
     season: str = typer.Option(..., help="ex. 2009-10"),
     topx: int = typer.Option(default=4, help="Enter the top x values to output"),
@@ -123,7 +122,10 @@
         colors=["cyan", "magenta", "cyan", "magenta"],
         data=most_improved,
         width=80
-=======
+    )
+
+
+@app.command()
 def optimalfouls(
     team: str = typer.Option(default=None),
     topx: int = typer.Option(default=4, help="Enter the top x values to output"),
@@ -150,7 +152,6 @@
         colors=["cyan", "magenta", "green"],
         data=optimal_fouls,
         width=90,
->>>>>>> 2a8f4f1a
     )
 
 
