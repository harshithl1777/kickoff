"""Kickoff Project: cmd / commands.py

This module sets up various CLI commands that the user can use to interact with our application. 
It simply parses user commands and ensures that inputs are acceptable and delegates the actual functionality 
to other functions / classes.

This file is Copyright (c) 2023 Ram Raghav Sharma, Harshith Latchupatula, Vikram Makkar and Muhammad Ibrahim.
"""

import cmd.output as io
import cmd.errors as errors
from typing import Optional
from rich.progress import Progress, SpinnerColumn, TextColumn
import typer

from utils import constants, data
from controllers import basic, records, optimization

league = data.load_csv_files()
constants = constants.Constants()
app = typer.Typer(help=constants.retrieve("HELP_COMMAND_INTRO"))


@app.command()
def winrate(
    team: str = typer.Option(...), season: Optional[str] = typer.Option(default=None, help="ex. 2009-10")
) -> None:
    """Outputs the winrate percent of the specified team.
    If season is specified, the winrate will be calculated only for the season.

    Preconditions
        - team is a valid team
        - season is in the format '20XX-XX' between 2009-10 and 2018-19
        - If season is specified, team must have played a match in the season
    """
    errors.validate_team(league, team)
    if season is not None:
        errors.validate_season(season)
        errors.validate_team_in_season(league, team, season)

    with Progress(SpinnerColumn(), TextColumn("[progress.description]{task.description}"), transient=True) as progress:
        progress.add_task("Compiling results...")

        winrate_percent = round(basic.overall_winrate(league, team, season), 2)

        if season is None:
            display_str = f"{team}'s winrate across all Premier League seasons is {winrate_percent}%."
        else:
            display_str = f"{team}'s winrate in the {season} season is {winrate_percent}%."

    io.info(message=display_str, color="dodger_blue1")


@app.command()
def averages(team: str = typer.Option(...), season: str = typer.Option(..., help="ex. 2009-10")) -> None:
    """Outputs various team statistics compared to the overall league statistics for the specified season.

    Preconditions:
        - team is a valid team
        - season is in the format '20XX-XX' between 2009-10 and 2018-19
    """
    errors.validate_team(league, team)
    errors.validate_season(season)
    errors.validate_team_in_season(league, team, season)

    with Progress(SpinnerColumn(), TextColumn("[progress.description]{task.description}"), transient=True) as progress:
        progress.add_task("Compiling results...")

        updated_data = []
        average_data = [
            [
                "Average Goals Scored / Game",
                round(basic.get_team_goals_scored(league, team, season), 2),
                round(basic.get_season_goals_scored(league, season), 2),
            ],
            [
                "Average Shot Accuracy (%)",
                round(basic.get_team_shot_accuracy(league, team, season), 2),
                round(basic.get_season_shot_accuracy(league, season), 2),
            ],
            [
                "Average Fouls Committed / Game",
                round(basic.get_team_fouls(league, team, season), 2),
                round(basic.get_season_fouls(league, season), 2),
            ],
            [
                "Average Card Offenses / Game",
                round(basic.get_team_cards(league, team, season), 2),
                round(basic.get_season_cards(league, season), 2),
            ],
        ]

        for row in average_data:
            if row[1] - row[2] > 0:
                updated_data.append((row[0], row[1], row[2], f"+{round(row[1] - row[2], 2)}"))
            else:
                updated_data.append((row[0], row[1], row[2], round(row[1] - row[2], 2)))

        title = f"{team} Statistics Compared to League Averages in the {season} Premier League Season"
    io.table(
        title=title,
        headers=["Statistic", f"{team}", "League", "Difference"],
        colors=["cyan", "magenta", "yellow", "green"],
        data=updated_data,
        width=100,
    )


@app.command()
def streaks(
    season: str = typer.Option(..., help="ex. 2009-10"),
    topx: int = typer.Option(default=4, help="Enter the top x values to output"),
) -> None:
    """Outputs the longest win streaks statistic for the specified season.

    Preconditions:
        - season is in the format '20XX-XX' between 2009-10 and 2018-19
    """
    errors.validate_season(season)

    with Progress(SpinnerColumn(), TextColumn("[progress.description]{task.description}"), transient=True) as progress:
        progress.add_task("Compiling results...")

        highest_streaks = records.highest_win_streaks(league, season, topx)
    io.table(
        title=f"Top {len(highest_streaks)} Highest Win Streaks in the {season} Premier League",
        headers=["Team", "Streak Length"],
        colors=["cyan", "magenta"],
        data=highest_streaks,
        width=70,
    )


@app.command()
def comebacks(
    season: str = typer.Option(default=None, help="ex. 2009-10"),
    topx: int = typer.Option(default=4, help="Enter the top x values to output"),
) -> None:
    """Outputs the winrate statistic for the specified team & season.
    If no arguments are found, the statistic will be calculated for all teams and seasons.

    Preconditions
        - team is a valid team
        - season is in the format '20XX-XX' between 2009-10 and 2018-19
        - topx > 0
    """
    if season is not None:
        errors.validate_season(season)

    with Progress(SpinnerColumn(), TextColumn("[progress.description]{task.description}"), transient=True) as progress:
        progress.add_task("Compiling results...")

        best_comebacks = records.best_comebacks(league, season, topx)

        if season is None:
            title = f"Top {len(best_comebacks)} Best Comebacks Teams in the Premier League"
        else:
            title = f"Top {len(best_comebacks)} Best Comebacks Teams in the {season} Premier League Season"

    io.table(
        title=title,
        headers=["Team", "Half-Time Score", "Full-Time Score", "Comeback Size"],
        colors=["cyan", "magenta", "yellow", "green"],
        data=best_comebacks,
        width=100,
    )


@app.command()
def goals(
    season: str = typer.Option(default=None, help="ex. 2009-10"),
    topx: int = typer.Option(default=4, help="Enter the top x values to output"),
) -> None:
    """Outputs the winrate statistic for the specified team & season.
    If no arguments are found, the statistic will be calculated for all teams and seasons.

    Preconditions
        - team is a valid team
        - season is in the format '20XX-XX' between 2009-10 and 2018-19
        - topx > 0
    """
    if season is not None:
        errors.validate_season(season)

    with Progress(SpinnerColumn(), TextColumn("[progress.description]{task.description}"), transient=True) as progress:
        progress.add_task("Compiling results...")

        most_goals = records.most_goals_scored(league, season, topx)
        if season is None:
            title = f"Top {len(most_goals)} Most Goals Scored Games in the Premier League"
        else:
            title = f"Top {len(most_goals)} Most Goals Scored Games in the {season} Premier League Season"
    io.table(
        title=title, headers=["Team", "Most Goals In a Game"], colors=["cyan", "magenta"], data=most_goals, width=90
    )


@app.command()
def fairplay(
    season: str = typer.Option(default=None, help="ex. 2009-10"),
    topx: int = typer.Option(default=4, help="Enter the top x values to output"),
) -> None:
    """Outputs the topx most fairplay teams for the specified season.
    If no arguments are found, the statistic will be calculated for all teams and seasons.

    Preconditions
        - season is in the format '20XX-XX' between 2009-10 and 2018-19 or season is None
        - topx > 0
    """
    if season is not None:
        errors.validate_season(season)

    with Progress(SpinnerColumn(), TextColumn("[progress.description]{task.description}"), transient=True) as progress:
        progress.add_task("Compiling results...")

        most_fairplay = records.most_fairplay(league, season, topx)

        if season is None:
            title = f"Top {len(most_fairplay)} Most Fairplay Teams in the Premier League"
        else:
            title = f"Top {len(most_fairplay)} Most fairplay teams in the {season} Premier League Season"

    io.table(
        title=title,
        headers=["Team", "Offenses Per Match Ratio"],
        colors=["cyan", "yellow"],
        data=most_fairplay,
        width=120,
    )


@app.command()
def improvement(
    season: str = typer.Option(..., help="ex. 2009-10"),
    topx: int = typer.Option(default=4, help="Enter the top x values to output"),
) -> None:
    """Output the topx most improved teams in the season.

    Preconditions
        - season is in the format '20XX-XX' between 2009-10 and 2018-19
        - 0 < topx <= 20
    """
    errors.validate_season(season)
    errors.validate_topx(topx, 20)

    with Progress(SpinnerColumn(), TextColumn("[progress.description]{task.description}"), transient=True) as progress:
        progress.add_task("Compiling results...")

        most_improved = records.most_improved_teams(league, season, topx)
        title = f"Top {len(most_improved)} Most Improved Teams in the {season} Premier League Season"

    io.table(
        title=title,
        headers=["Team", "Lowest Win (%)", "Final Winrate (%)", "Winrate Improvement (%)"],
        colors=["cyan", "magenta", "cyan", "magenta"],
        data=most_improved,
        width=80,
    )


@app.command()
def optimalfouls(
    team: str = typer.Option(default=None),
    topx: int = typer.Option(default=4, help="Enter the top x values to output"),
) -> None:
    """Outputs the optimal fouls for the provided team.

    Preconditions
        - team is a valid team
        - season is in the format '20XX-XX' between 2009-10 and 2018-19
        - topx > 0
    """
    if team is not None:
        errors.validate_team(league, team)

    with Progress(SpinnerColumn(), TextColumn("[progress.description]{task.description}"), transient=True) as progress:
        progress.add_task("Compiling results...")
        optimal_fouls = optimization.calculate_optimal_fouls(league, team, topx)

        if team is None:
            title = f"Top {len(optimal_fouls)} Optimal Foul Ranges for all Premier League Teams"
        else:
            title = f"Top {len(optimal_fouls)} Optimal Foul Ranges for {team}"
    io.table(
        title=title,
        headers=["Foul Range", "Number of Wins Recorded", "Win Percentage (%)"],
        colors=["cyan", "magenta", "green"],
        data=optimal_fouls,
        width=90,
    )


@app.command()
<<<<<<< HEAD
def highestwinrates(
    season: str = typer.Option(default=None, help="ex. 2009-10"),
    topx: int = typer.Option(default=4, help="Enter the top x values to output"),
) -> None:
    """Outputs the topx teams with the highest win rate for the specified season.
    If season is not found, the statistic will be calculated across all seasons.

    Preconditions:
        - season is in the format '20XX-XX' between 2009-10 and 2018-19
        - topx > 0
    """
    if season is not None:
        errors.validate_season(season)
    errors.validate_topx(topx, 20)

    top_win_rates = records.highest_win_rate(league, season, topx)

    if season is None:
        title = "Highest Win Rates in the Premier League"
    else:
        title = f"Top {len(top_win_rates)} Highest Win Rates in the {season} Premier League Season"

    io.table(title=title, headers=["Team", "Winrate (%)"], colors=["cyan", "yellow"], data=top_win_rates, width=100)
=======
def optimalyellowcards(
    team: str = typer.Option(default=None),
    topx: int = typer.Option(default=4, help="Enter the top x values to output"),
) -> None:
    """Outputs the optimal yellow cards for the provided team.

    Preconditions
        - team is a valid team
        - season is in the format '20XX-XX' between 2009-10 and 2018-19
        - topx > 0
    """
    if team is not None:
        errors.validate_team(league, team)

    with Progress(SpinnerColumn(), TextColumn("[progress.description]{task.description}"), transient=True) as progress:
        progress.add_task("Compiling results...")
        optimal_yellows = optimization.calculate_optimal_yellow_cards(league, team, topx)

        if team is None:
            title = f"Top {len(optimal_yellows)} Optimal Yellow Card Ranges for all Premier League Teams"
        else:
            title = f"Top {len(optimal_yellows)} Optimal Yellow Card Ranges for {team}"
    io.table(
        title=title,
        headers=["Yellow Card Range", "Number of Wins Recorded", "Win Percentage (%)"],
        colors=["cyan", "magenta", "green"],
        data=optimal_yellows,
        width=90,
    )


@app.command()
def optimalreferees(
    team: str = typer.Option(...),
    topx: int = typer.Option(default=4, help="Enter the top x values to output"),
) -> None:
    """Outputs the optimal referee for the provided team.

    Preconditions
        - team is a valid team
        - season is in the format '20XX-XX' between 2009-10 and 2018-19
        - topx > 0
    """
    errors.validate_team(league, team)

    with Progress(SpinnerColumn(), TextColumn("[progress.description]{task.description}"), transient=True) as progress:
        progress.add_task("Compiling results...")
        optimal_referees = optimization.calculate_optimal_referees(league, team, topx)

        title = f"Top {len(optimal_referees)} Optimal Referees for {team} in the Premier League"
    io.table(
        title=title,
        headers=["Referee Name", "Number of Wins Recorded", "Games Refereed", "Win Percentage (%)"],
        colors=["cyan", "magenta", "green", "yellow"],
        data=optimal_referees,
        width=90,
    )


@app.command()
def fairestreferees(
    topx: int = typer.Option(default=4, help="Enter the top x values to output"),
) -> None:
    """Outputs the topx fairest referees for the whole league.

    Preconditions
        - team is a valid team
        - season is in the format '20XX-XX' between 2009-10 and 2018-19
        - topx > 0
    """
    with Progress(SpinnerColumn(), TextColumn("[progress.description]{task.description}"), transient=True) as progress:
        progress.add_task("Compiling results...")
        fairest_referees = optimization.calculate_fairest_referees(league, topx)

        title = f"Top {len(fairest_referees)} Fairest Referees for all Premier League Teams"
    io.table(
        title=title,
        headers=["Referee Name", "Number of Games Refereed", "Winrate Discrepancy"],
        colors=["cyan", "magenta", "yellow"],
        data=fairest_referees,
        width=90,
    )
>>>>>>> e821a2d8


if __name__ == "__main__":
    import python_ta

    python_ta.check_all(
        config={
            "extra-imports": ["typer", "utils.constants"],
            "allowed-io": [],
            "max-line-length": 120,
        }
    )<|MERGE_RESOLUTION|>--- conflicted
+++ resolved
@@ -117,6 +117,7 @@
         - season is in the format '20XX-XX' between 2009-10 and 2018-19
     """
     errors.validate_season(season)
+    errors.validate_topx(topx)
 
     with Progress(SpinnerColumn(), TextColumn("[progress.description]{task.description}"), transient=True) as progress:
         progress.add_task("Compiling results...")
@@ -146,6 +147,7 @@
     """
     if season is not None:
         errors.validate_season(season)
+    errors.validate_topx(topx)
 
     with Progress(SpinnerColumn(), TextColumn("[progress.description]{task.description}"), transient=True) as progress:
         progress.add_task("Compiling results...")
@@ -181,6 +183,7 @@
     """
     if season is not None:
         errors.validate_season(season)
+    errors.validate_topx(topx)
 
     with Progress(SpinnerColumn(), TextColumn("[progress.description]{task.description}"), transient=True) as progress:
         progress.add_task("Compiling results...")
@@ -209,6 +212,7 @@
     """
     if season is not None:
         errors.validate_season(season)
+    errors.validate_topx(topx)
 
     with Progress(SpinnerColumn(), TextColumn("[progress.description]{task.description}"), transient=True) as progress:
         progress.add_task("Compiling results...")
@@ -272,6 +276,7 @@
     """
     if team is not None:
         errors.validate_team(league, team)
+    errors.validate_topx(topx)
 
     with Progress(SpinnerColumn(), TextColumn("[progress.description]{task.description}"), transient=True) as progress:
         progress.add_task("Compiling results...")
@@ -291,7 +296,6 @@
 
 
 @app.command()
-<<<<<<< HEAD
 def highestwinrates(
     season: str = typer.Option(default=None, help="ex. 2009-10"),
     topx: int = typer.Option(default=4, help="Enter the top x values to output"),
@@ -305,17 +309,20 @@
     """
     if season is not None:
         errors.validate_season(season)
-    errors.validate_topx(topx, 20)
-
-    top_win_rates = records.highest_win_rate(league, season, topx)
-
-    if season is None:
-        title = "Highest Win Rates in the Premier League"
-    else:
-        title = f"Top {len(top_win_rates)} Highest Win Rates in the {season} Premier League Season"
+    errors.validate_topx(topx)
+
+    with Progress(SpinnerColumn(), TextColumn("[progress.description]{task.description}"), transient=True) as progress:
+        progress.add_task("Compiling results...")
+        top_win_rates = records.highest_win_rate(league, season, topx)
+
+        if season is None:
+            title = "Highest Win Rates in the Premier League"
+        else:
+            title = f"Top {len(top_win_rates)} Highest Win Rates in the {season} Premier League Season"
 
     io.table(title=title, headers=["Team", "Winrate (%)"], colors=["cyan", "yellow"], data=top_win_rates, width=100)
-=======
+
+
 def optimalyellowcards(
     team: str = typer.Option(default=None),
     topx: int = typer.Option(default=4, help="Enter the top x values to output"),
@@ -329,6 +336,7 @@
     """
     if team is not None:
         errors.validate_team(league, team)
+    errors.validate_topx(topx)
 
     with Progress(SpinnerColumn(), TextColumn("[progress.description]{task.description}"), transient=True) as progress:
         progress.add_task("Compiling results...")
@@ -360,6 +368,7 @@
         - topx > 0
     """
     errors.validate_team(league, team)
+    errors.validate_topx(topx)
 
     with Progress(SpinnerColumn(), TextColumn("[progress.description]{task.description}"), transient=True) as progress:
         progress.add_task("Compiling results...")
@@ -386,6 +395,8 @@
         - season is in the format '20XX-XX' between 2009-10 and 2018-19
         - topx > 0
     """
+    errors.validate_topx(topx)
+
     with Progress(SpinnerColumn(), TextColumn("[progress.description]{task.description}"), transient=True) as progress:
         progress.add_task("Compiling results...")
         fairest_referees = optimization.calculate_fairest_referees(league, topx)
@@ -398,7 +409,6 @@
         data=fairest_referees,
         width=90,
     )
->>>>>>> e821a2d8
 
 
 if __name__ == "__main__":
