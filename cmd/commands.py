"""Kickoff Project: cmd / commands.py

This module sets up various CLI commands that the user can use to interact with our application. 
It simply parses user commands and ensures that inputs are acceptable and delegates the actual functionality 
to other functions / classes.

This file is Copyright (c) 2023 Ram Raghav Sharma, Harshith Latchupatula, Vikram Makkar and Muhammad Ibrahim.
"""

import cmd.output as io
import cmd.errors as errors
from typing import Optional
from rich.progress import Progress, SpinnerColumn, TextColumn
import typer

from utils import constants, data
from controllers import basic, records, optimization

league = data.load_csv_files()
constants = constants.Constants()
app = typer.Typer(help=constants.retrieve("HELP_COMMAND_INTRO"))


@app.command()
def winrate(
    team: str = typer.Option(...), season: Optional[str] = typer.Option(default=None, help="ex. 2009-10")
) -> None:
    """Outputs the winrate percent of the specified team.
    If season is specified, the winrate will be calculated only for the season.

    Preconditions
        - team is a valid team
        - season is in the format '20XX-XX' between 2009-10 and 2018-19
        - If season is specified, team must have played a match in the season
    """
    errors.validate_team(league, team)
    if season is not None:
        errors.validate_season(season)
        errors.validate_team_in_season(league, team, season)

    with Progress(SpinnerColumn(), TextColumn("[progress.description]{task.description}"), transient=True) as progress:
        io.newline()
        progress.add_task("Compiling results...")

        winrate_percent = round(basic.overall_winrate(league, team, season), 2)

        if season is None:
            display_str = f"{team}'s winrate across all Premier League seasons is {winrate_percent}%."
        else:
            display_str = f"{team}'s winrate in the {season} season is {winrate_percent}%."

    io.info(message=display_str, color="dodger_blue1")


@app.command()
<<<<<<< HEAD
def averages(team: str = typer.Option(...), season: str = typer.Option(..., help="ex. 2009-10")) -> None:
=======
def teamvsleague(team: str = typer.Option(...), season: str = typer.Option(..., help="ex. 2009-10")) -> None:
>>>>>>> 4cbfd7ee
    """Outputs various team statistics compared to the overall league statistics for the specified season.

    Preconditions:
        - team is a valid team
        - season is in the format '20XX-XX' between 2009-10 and 2018-19
    """
    errors.validate_team(league, team)
    errors.validate_season(season)
<<<<<<< HEAD
    errors.validate_team_in_season(league, team, season)

    with Progress(SpinnerColumn(), TextColumn("[progress.description]{task.description}"), transient=True) as progress:
        io.newline()
        progress.add_task("Compiling results...")

        updated_data = []
        average_data = [
            [
                "Average Goals Scored / Game",
                round(basic.get_team_goals_scored(league, team, season), 2),
                round(basic.get_season_goals_scored(league, season), 2),
            ],
            [
                "Average Shot Accuracy (%)",
                round(basic.get_team_shot_accuracy(league, team, season), 2),
                round(basic.get_season_shot_accuracy(league, season), 2),
            ],
            [
                "Average Fouls Committed / Game",
                round(basic.get_team_fouls(league, team, season), 2),
                round(basic.get_season_fouls(league, season), 2),
            ],
            [
                "Average Card Offenses / Game",
                round(basic.get_team_cards(league, team, season), 2),
                round(basic.get_season_cards(league, season), 2),
            ],
        ]

        for row in average_data:
            if row[1] - row[2] > 0:
                updated_data.append((row[0], row[1], row[2], f"+{round(row[1] - row[2], 2)}"))
            else:
                updated_data.append((row[0], row[1], row[2], round(row[1] - row[2], 2)))

        title = f"{team} Statistics Compared to League Averages in the {season} Premier League Season"
=======

    data = [
        (
            "Average Goals Scored",
            round(basic.get_team_goals_scored(league, team, season), 2),
            round(basic.get_season_goals_scored(league, season), 2),
        ),
        (
            "Average Shot Accuracy (%)",
            round(basic.get_team_shot_accuracy(league, team, season), 2),
            round(basic.get_season_shot_accuracy(league, season), 2),
        ),
        (
            "Average Fouls Committed",
            round(basic.get_team_fouls(league, team, season), 2),
            round(basic.get_season_fouls(league, season), 2),
        ),
        (
            "Average Card Offenses",
            round(basic.get_team_cards(league, team, season), 2),
            round(basic.get_season_cards(league, season), 2),
        ),
    ]

    title = f"{team} Statistics Compared to the Rest of the League in the {season} Premier League Season"
>>>>>>> 4cbfd7ee
    io.table(
        title=title,
        headers=["Statistic", f"{team}", "League", "Difference"],
        colors=["cyan", "magenta", "yellow", "green"],
        data=updated_data,
        width=100,
    )


@app.command()
def streaks(
    season: str = typer.Option(..., help="ex. 2009-10"),
    topx: int = typer.Option(default=4, help="Enter the top x values to output"),
) -> None:
    """Outputs the longest win streaks statistic for the specified season.

    Preconditions:
        - season is in the format '20XX-XX' between 2009-10 and 2018-19
        - 0 < topx <= 20
    """
    errors.validate_season(season)
    errors.validate_topx(topx, 20)

    with Progress(SpinnerColumn(), TextColumn("[progress.description]{task.description}"), transient=True) as progress:
        io.newline()
        progress.add_task("Compiling results...")

        highest_streaks = records.highest_win_streaks(league, season, topx)
    io.table(
        title=f"Highest Win Streaks in the {season} Premier League",
        headers=["Team", "Streak Length"],
        colors=["cyan", "magenta"],
        data=highest_streaks,
        width=70,
    )


@app.command()
def comebacks(
    season: str = typer.Option(default=None, help="ex. 2009-10"),
    topx: int = typer.Option(default=4, help="Enter the top x values to output"),
) -> None:
    """Outputs the winrate statistic for the specified team & season.
    If no arguments are found, the statistic will be calculated for all teams and seasons.

    Preconditions
        - team is a valid team
        - season is in the format '20XX-XX' between 2009-10 and 2018-19
    """
    best_comebacks = records.best_comebacks(league, season, topx)

    if season is None:
        errors.validate_topx(topx, 100)
        title = "Most Clutch Teams in the Premier League"
    else:
        errors.validate_season(season)
        errors.validate_topx(topx, 20)
        title = f"Most Clutch Teams in the {season} Premier League Season"

    io.table(
        title=title,
        headers=["Team", "Half-Time Score", "Full-Time Score", "Comeback Size"],
        colors=["cyan", "magenta", "yellow", "green"],
        data=best_comebacks,
        width=100,
    )


@app.command()
def goals(
    season: str = typer.Option(default=None, help="ex. 2009-10"),
    topx: int = typer.Option(default=4, help="Enter the top x values to output"),
) -> None:
    """Outputs the winrate statistic for the specified team & season.
    If no arguments are found, the statistic will be calculated for all teams and seasons.

    Preconditions
        - team is a valid team
        - season is in the format '20XX-XX' between 2009-10 and 2018-19
        - topx > 0
        - season is not None and topx <= 100
        - season is None and topx <= 20
    """
    if season is not None:
        errors.validate_season(season)
        errors.validate_topx(topx, 20)
    else:
        errors.validate_topx(topx, 100)

    with Progress(SpinnerColumn(), TextColumn("[progress.description]{task.description}"), transient=True) as progress:
        io.newline()
        progress.add_task("Compiling results...")

        most_goals = records.most_goals_scored(league, season, topx)
        if season is None:
            title = "Most Goals Scored in the Premier League"
        else:
            title = f"Most Goals Scored in the {season} Premier League Season"
    io.table(
        title=title, headers=["Team", "Most Goals In a Game"], colors=["cyan", "magenta"], data=most_goals, width=70
    )


@app.command()
def fairplay(
    season: str = typer.Option(default=None, help="ex. 2009-10"),
    topx: int = typer.Option(default=4, help="Enter the top x values to output"),
) -> None:
    """Outputs the topx most fairplay teams for the specified season.
    If no arguments are found, the statistic will be calculated for all teams and seasons.

    Preconditions
        - season is in the format '20XX-XX' between 2009-10 and 2018-19 or season is None
        - topx > 0
        - season is not None and topx <= 100
        - season is None and topx <= 20
    """
    if season is not None:
        errors.validate_season(season)
        errors.validate_topx(topx, 20)
    else:
        errors.validate_topx(topx, 100)

    with Progress(SpinnerColumn(), TextColumn("[progress.description]{task.description}"), transient=True) as progress:
        io.newline()
        progress.add_task("Compiling results...")

        most_fairplay = records.most_fairplay(league, season, topx)

        if season is None:
            title = "Most Fairplay Teams in the Premier League"
        else:
            title = f"Most fairplay teams in the {season} Premier League Season"

    io.table(
        title=title,
        headers=["Team", "Offenses Per Match Ratio"],
        colors=["cyan", "yellow"],
        data=most_fairplay,
        width=120,
    )


@app.command()
def improvement(
    season: str = typer.Option(..., help="ex. 2009-10"),
    topx: int = typer.Option(default=4, help="Enter the top x values to output"),
) -> None:
    """Output the topx most improved teams in the season.

    Preconditions
        - season is in the format '20XX-XX' between 2009-10 and 2018-19
    """
    errors.validate_season(season)
    errors.validate_topx(topx, 20)

    with Progress(SpinnerColumn(), TextColumn("[progress.description]{task.description}"), transient=True) as progress:
        io.newline()
        progress.add_task("Compiling results...")

        most_improved = records.most_improved_teams(league, season, topx)
        title = f"Most Improved Teams in the {season} Premier League Season"

    io.table(
        title=title,
        headers=["Team", "Lowest Win (%)", "Final Winrate (%)", "Winrate Improvement (%)"],
        colors=["cyan", "magenta", "cyan", "magenta"],
        data=most_improved,
        width=80,
    )


@app.command()
def optimalfouls(
    team: str = typer.Option(default=None),
    topx: int = typer.Option(default=4, help="Enter the top x values to output"),
) -> None:
    """Outputs the optimal fouls for the provided team.

    Preconditions
        - team is a valid team
        - season is in the format '20XX-XX' between 2009-10 and 2018-19
        - 0 < topx <= 7
    """
    if team is not None:
        errors.validate_team(league, team)
    errors.validate_topx(topx, 7)

    with Progress(SpinnerColumn(), TextColumn("[progress.description]{task.description}"), transient=True) as progress:
        io.newline()
        progress.add_task("Compiling results...")
        optimal_fouls = optimization.calculate_optimal_fouls(league, team, topx)

        if team is None:
            title = "Optimal Foul Ranges for all Premier League Teams"
        else:
            title = f"Optimal Foul Ranges for {team}"
    io.table(
        title=title,
        headers=["Foul Range", "Number of Wins Recorded", "Percent of Total Decade Wins"],
        colors=["cyan", "magenta", "green"],
        data=optimal_fouls,
        width=90,
    )


if __name__ == "__main__":
    import python_ta

    python_ta.check_all(
        config={
            "extra-imports": ["typer", "utils.constants"],
            "allowed-io": [],
            "max-line-length": 120,
        }
    )<|MERGE_RESOLUTION|>--- conflicted
+++ resolved
@@ -53,11 +53,7 @@
 
 
 @app.command()
-<<<<<<< HEAD
 def averages(team: str = typer.Option(...), season: str = typer.Option(..., help="ex. 2009-10")) -> None:
-=======
-def teamvsleague(team: str = typer.Option(...), season: str = typer.Option(..., help="ex. 2009-10")) -> None:
->>>>>>> 4cbfd7ee
     """Outputs various team statistics compared to the overall league statistics for the specified season.
 
     Preconditions:
@@ -66,7 +62,6 @@
     """
     errors.validate_team(league, team)
     errors.validate_season(season)
-<<<<<<< HEAD
     errors.validate_team_in_season(league, team, season)
 
     with Progress(SpinnerColumn(), TextColumn("[progress.description]{task.description}"), transient=True) as progress:
@@ -104,33 +99,6 @@
                 updated_data.append((row[0], row[1], row[2], round(row[1] - row[2], 2)))
 
         title = f"{team} Statistics Compared to League Averages in the {season} Premier League Season"
-=======
-
-    data = [
-        (
-            "Average Goals Scored",
-            round(basic.get_team_goals_scored(league, team, season), 2),
-            round(basic.get_season_goals_scored(league, season), 2),
-        ),
-        (
-            "Average Shot Accuracy (%)",
-            round(basic.get_team_shot_accuracy(league, team, season), 2),
-            round(basic.get_season_shot_accuracy(league, season), 2),
-        ),
-        (
-            "Average Fouls Committed",
-            round(basic.get_team_fouls(league, team, season), 2),
-            round(basic.get_season_fouls(league, season), 2),
-        ),
-        (
-            "Average Card Offenses",
-            round(basic.get_team_cards(league, team, season), 2),
-            round(basic.get_season_cards(league, season), 2),
-        ),
-    ]
-
-    title = f"{team} Statistics Compared to the Rest of the League in the {season} Premier League Season"
->>>>>>> 4cbfd7ee
     io.table(
         title=title,
         headers=["Statistic", f"{team}", "League", "Difference"],
