--- conflicted
+++ resolved
@@ -9,15 +9,11 @@
 import heapq
 
 from models.league import League
-<<<<<<< HEAD
 from models.team import Team
 from utils.constants import Constants
-
+from utils.league import get_all_matches
 
 constant = Constants()
-=======
-from utils.league import get_all_matches
->>>>>>> 2a8f4f1a
 
 
 def most_goals_scored(league: League, season: Optional[str] = None, topx: int = 4) -> list[tuple[str, int]]:
@@ -78,7 +74,6 @@
     return sorted(streaks, key=lambda streak: streak[1], reverse=True)[:topx]
 
 
-<<<<<<< HEAD
 def most_improved_teams(league: League, season: str, top_x: int) -> list[tuple[str, int, int, int]]:
     """Return the top_x most improved teams in the given season in the league.
     The most improved team is calculated based on a computation on the team's winrate throughout the season.
@@ -156,16 +151,4 @@
         winrate = (matches_won / matches_played) * 100
         winrate_progression.append(winrate)
 
-    return winrate_progression
-=======
-if __name__ == "__main__":
-    import python_ta
-
-    python_ta.check_all(
-        config={
-            "extra-imports": ["typing", "models.league"],
-            "allowed-io": [],
-            "max-line-length": 120,
-        }
-    )
->>>>>>> 2a8f4f1a
+    return winrate_progression