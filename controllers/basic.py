"""Kickoff Project: controllers / basic.py

This module contains functionality for performing basic analysis on the premier league data.

This file is Copyright (c) 2023 Ram Raghav Sharma, Harshith Latchupatula, Vikram Makkar and Muhammad Ibrahim.
"""

from typing import Optional

from models.league import League


def overall_winrate(league: League, team_name: str, season: Optional[str] = None) -> float:
    """Return the overall winrate (as a percentage) of the Team with team_name in the League.
    Only consider matches in the season if the season is provided.

    Preconditons:
        - season in ['2009-10', '2010-11', '2011-12', '2012-13', '2013-14', '2014-15', '2015-16', '2016-17', \
        '2017-18', '2018-19']
        - team_name in league._teams
        - If the season is provided, the team took part in that season
    """
    total_matches = 0
    total_wins = 0

    team = league.get_team(team_name)
    for match in team.matches:
        if season is not None and match.season != season:
            continue
        total_matches += 1
        if match.result == team:
            total_wins += 1

<<<<<<< HEAD
    return (total_wins / total_matches) * 100
=======
    if total_matches == 0:
        raise ValueError("team did not play in season")

    return total_wins / total_matches
>>>>>>> 8f34cb7c


def get_team_goals_scored(league: League, team_name: str, season: Optional[str] = None):
    """Return the average number of goals scored by a team in their matches.
    Consider the matches in a specific season if it is provided.

    Preconditions:
        - season in ['2009-10', '2010-11', '2011-12', '2012-13', '2013-14', '2014-15', '2015-16', '2016-17', \
        '2017-18', '2018-19']
        - team_name in league._teams
        - If the season is provided, the team took part in that season
    """
    total_matches = 0
    goals_scored = 0
    team = league.get_team(team_name)

    for match in team.matches:
        if season is not None and match.season != season:
            continue
        total_matches += 1
        goals_scored += match.details[team_name].full_time_goals

<<<<<<< HEAD
=======
    if total_matches == 0:
        raise ValueError("team did not play in season")

>>>>>>> 8f34cb7c
    return goals_scored / total_matches


def get_team_yellow_cards(league: League, team_name: str, season: Optional[str] = None):
    """Return the average number of yellow cards received by a team in their matches.
    Consider the matches in a specific season if it is provided.

    Preconditions:
        - season in ['2009-10', '2010-11', '2011-12', '2012-13', '2013-14', '2014-15', '2015-16', '2016-17', \
        '2017-18', '2018-19']
        - team_name in league._teams
        - If the season is provided, the team took part in that season
    """
    total_matches = 0
    yellow_cards = 0
    team = league.get_team(team_name)

    for match in team.matches:
        if season is not None and match.season != season:
            continue
        total_matches += 1
        yellow_cards += match.details[team_name].yellow_cards

<<<<<<< HEAD
=======
    if total_matches == 0:
        raise ValueError("team did not play in season")

>>>>>>> 8f34cb7c
    return yellow_cards / total_matches


def get_team_red_cards(league: League, team_name: str, season: Optional[str] = None):
    """Return the average number of red cards received by a team in their matches.
    Consider the matches in a specific season if it is provided.

    Preconditions:
        - season in ['2009-10', '2010-11', '2011-12', '2012-13', '2013-14', '2014-15', '2015-16', '2016-17', \
        '2017-18', '2018-19']
        - team_name in league._teams
        - If the season is provided, the team took part in that season
    """
    total_matches = 0
    red_cards = 0
    team = league.get_team(team_name)

    for match in team.matches:
        if season is not None and match.season != season:
            continue
        total_matches += 1
        red_cards += match.details[team_name].red_cards

<<<<<<< HEAD
=======
    if total_matches == 0:
        raise ValueError("team did not play in season")

>>>>>>> 8f34cb7c
    return red_cards / total_matches


if __name__ == "__main__":
    import python_ta

    python_ta.check_all(
        config={
            "extra-imports": ["typing", "models.league"],
            "allowed-io": [],
            "max-line-length": 120,
        }
    )<|MERGE_RESOLUTION|>--- conflicted
+++ resolved
@@ -31,14 +31,7 @@
         if match.result == team:
             total_wins += 1
 
-<<<<<<< HEAD
     return (total_wins / total_matches) * 100
-=======
-    if total_matches == 0:
-        raise ValueError("team did not play in season")
-
-    return total_wins / total_matches
->>>>>>> 8f34cb7c
 
 
 def get_team_goals_scored(league: League, team_name: str, season: Optional[str] = None):
@@ -61,12 +54,6 @@
         total_matches += 1
         goals_scored += match.details[team_name].full_time_goals
 
-<<<<<<< HEAD
-=======
-    if total_matches == 0:
-        raise ValueError("team did not play in season")
-
->>>>>>> 8f34cb7c
     return goals_scored / total_matches
 
 
@@ -90,12 +77,6 @@
         total_matches += 1
         yellow_cards += match.details[team_name].yellow_cards
 
-<<<<<<< HEAD
-=======
-    if total_matches == 0:
-        raise ValueError("team did not play in season")
-
->>>>>>> 8f34cb7c
     return yellow_cards / total_matches
 
 
@@ -119,12 +100,6 @@
         total_matches += 1
         red_cards += match.details[team_name].red_cards
 
-<<<<<<< HEAD
-=======
-    if total_matches == 0:
-        raise ValueError("team did not play in season")
-
->>>>>>> 8f34cb7c
     return red_cards / total_matches
 
 
